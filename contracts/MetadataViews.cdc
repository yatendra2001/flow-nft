import FungibleToken from "./utility/FungibleToken.cdc"
import NonFungibleToken from "./NonFungibleToken.cdc"

/// This contract implements the metadata standard proposed
/// in FLIP-0636.
/// 
/// Ref: https://github.com/onflow/flow/blob/master/flips/20210916-nft-metadata.md
/// 
/// Structs and resources can implement one or more
/// metadata types, called views. Each view type represents
/// a different kind of metadata, such as a creator biography
/// or a JPEG image file.
///
pub contract MetadataViews {

    /// Provides access to a set of metadata views. A struct or 
    /// resource (e.g. an NFT) can implement this interface to provide access to 
    /// the views that it supports.
    ///
    pub resource interface Resolver {
        pub fun getViews(): [Type]
        pub fun resolveView(_ view: Type): AnyStruct?
    }

    /// A group of view resolvers indexed by ID.
    ///
    pub resource interface ResolverCollection {
        pub fun borrowViewResolver(id: UInt64): &{Resolver}
        pub fun getIDs(): [UInt64]
    }

    /// Basic view that includes the name, description and thumbnail for an 
    /// object. Most objects should implement this view.
    /// NFTView is a group of views used to give a complete picture of an NFT
    ///
    pub struct NFTView {
        pub let id: UInt64
        pub let uuid: UInt64
        pub let display: Display?
        pub let externalURL: ExternalURL?
        pub let collectionData: NFTCollectionData?
        pub let collectionDisplay: NFTCollectionDisplay?
        pub let royalties: Royalties?
        pub let traits: Traits?

        init(
            id : UInt64,
            uuid : UInt64,
            display : Display?,
            externalURL : ExternalURL?,
            collectionData : NFTCollectionData?,
            collectionDisplay : NFTCollectionDisplay?,
            royalties : Royalties?,
            traits: Traits?
        ) {
            self.id = id
            self.uuid = uuid
            self.display = display
            self.externalURL = externalURL
            self.collectionData = collectionData
            self.collectionDisplay = collectionDisplay
            self.royalties = royalties
            self.traits = traits
        }
    }

    /// Helper to get an NFT view 
    ///
    /// @param viewResolver: A reference to the resolver resource
    /// @return A NFTView struct
    ///
    pub fun getNFTView(id: UInt64, viewResolver: &{Resolver}) : NFTView {
        return NFTView(
            id : id,
            uuid: viewResolver.uuid,
            display: self.getDisplay(viewResolver),
            externalURL : self.getExternalURL(viewResolver),
            collectionData : self.getNFTCollectionData(viewResolver),
            collectionDisplay : self.getNFTCollectionDisplay(viewResolver),
            royalties : self.getRoyalties(viewResolver),
            traits : self.getTraits(viewResolver)
        )
    }

    /// Display is a basic view that includes the name, description and
    /// thumbnail for an object. Most objects should implement this view.
    ///
    pub struct Display {

        /// The name of the object. 
        ///
        /// This field will be displayed in lists and therefore should
        /// be short an concise.
        ///
        pub let name: String

        /// A written description of the object. 
        ///
        /// This field will be displayed in a detailed view of the object,
        /// so can be more verbose (e.g. a paragraph instead of a single line).
        ///
        pub let description: String

        /// A small thumbnail representation of the object.
        ///
        /// This field should be a web-friendly file (i.e JPEG, PNG)
        /// that can be displayed in lists, link previews, etc.
        ///
        pub let thumbnail: AnyStruct{File}

        init(
            name: String,
            description: String,
            thumbnail: AnyStruct{File}
        ) {
            self.name = name
            self.description = description
            self.thumbnail = thumbnail
        }
    }

    /// Helper to get Display in a typesafe way
    ///
    /// @param viewResolver: A reference to the resolver resource
    /// @return An optional Display struct
    ///
    pub fun getDisplay(_ viewResolver: &{Resolver}) : Display? {
        if let view = viewResolver.resolveView(Type<Display>()) {
            if let v = view as? Display {
                return v
            }
        }
        return nil
    }

    /// Generic interface that represents a file stored on or off chain. Files 
    /// can be used to references images, videos and other media.
    ///
    pub struct interface File {
        pub fun uri(): String
    }

    /// View to expose a file that is accessible at an HTTP (or HTTPS) URL. 
    ///
    pub struct HTTPFile: File {
        pub let url: String

        init(url: String) {
            self.url = url
        }

        pub fun uri(): String {
            return self.url
        }
    }

    /// View to expose a file stored on IPFS.
    /// IPFS images are referenced by their content identifier (CID)
    /// rather than a direct URI. A client application can use this CID
    /// to find and load the image via an IPFS gateway.
    ///
    pub struct IPFSFile: File {

        /// CID is the content identifier for this IPFS file.
        ///
        /// Ref: https://docs.ipfs.io/concepts/content-addressing/
        ///
        pub let cid: String

        /// Path is an optional path to the file resource in an IPFS directory.
        ///
        /// This field is only needed if the file is inside a directory.
        ///
        /// Ref: https://docs.ipfs.io/concepts/file-systems/
        ///
        pub let path: String?

        init(cid: String, path: String?) {
            self.cid = cid
            self.path = path
        }

        /// This function returns the IPFS native URL for this file.
        /// Ref: https://docs.ipfs.io/how-to/address-ipfs-on-web/#native-urls
        ///
        /// @return The string containing the file uri
        ///
        pub fun uri(): String {
            if let path = self.path {
                return "ipfs://".concat(self.cid).concat("/").concat(path)
            }

            return "ipfs://".concat(self.cid)
        }
    }

    /// Optional view for collections that issue multiple objects
    /// with the same or similar metadata, for example an X of 100 set. This 
    /// information is useful for wallets and marketplaces.
    /// An NFT might be part of multiple editions, which is why the edition 
    /// information is returned as an arbitrary sized array
    ///
    pub struct Edition {

        /// The name of the edition
        /// For example, this could be Set, Play, Series,
        /// or any other way a project could classify its editions
        pub let name: String?

        /// The edition number of the object.
        /// For an "24 of 100 (#24/100)" item, the number is 24.
        pub let number: UInt64

        /// The max edition number of this type of objects.
        /// This field should only be provided for limited-editioned objects.
        /// For an "24 of 100 (#24/100)" item, max is 100.
        /// For an item with unlimited edition, max should be set to nil.
        /// 
        pub let max: UInt64?

        init(name: String?, number: UInt64, max: UInt64?) {
            if max != nil {
                assert(number <= max!, message: "The number cannot be greater than the max number!")
            }
            self.name = name
            self.number = number
            self.max = max
        }
    }

    /// Wrapper view for multiple Edition views
    /// 
    pub struct Editions {

        /// An arbitrary-sized list for any number of editions
        /// that the NFT might be a part of
        pub let infoList: [Edition]

        init(_ infoList: [Edition]) {
            self.infoList = infoList
        }
    }

    /// Helper to get Editions in a typesafe way
    ///
    /// @param viewResolver: A reference to the resolver resource
    /// @return An optional Editions struct
    ///
    pub fun getEditions(_ viewResolver: &{Resolver}) : Editions? {
        if let view = viewResolver.resolveView(Type<Editions>()) {
            if let v = view as? Editions {
                return v
            }
        }
        return nil
    }

    /// View representing a project-defined serial number for a specific NFT
    /// Projects have different definitions for what a serial number should be
    /// Some may use the NFTs regular ID and some may use a different 
    /// classification system. The serial number is expected to be unique among 
    /// other NFTs within that project
    ///
    pub struct Serial {
        pub let number: UInt64

        init(_ number: UInt64) {
            self.number = number
        }
    }

    /// Helper to get Serial in a typesafe way
    ///
    /// @param viewResolver: A reference to the resolver resource
    /// @return An optional Serial struct
    ///
    pub fun getSerial(_ viewResolver: &{Resolver}) : Serial? {
        if let view = viewResolver.resolveView(Type<Serial>()) {
            if let v = view as? Serial {
                return v
            }
        }
        return nil
    }
    
    /// View that defines the composable royalty standard that gives marketplaces a 
    /// unified interface to support NFT royalties.
    ///
    pub struct Royalty {

        /// Generic FungibleToken Receiver for the beneficiary of the royalty
        /// Can get the concrete type of the receiver with receiver.getType()
        /// Recommendation - Users should create a new link for a FlowToken 
        /// receiver for this using `getRoyaltyReceiverPublicPath()`, and not 
        /// use the default FlowToken receiver. This will allow users to update 
        /// the capability in the future to use a more generic capability
        pub let receiver: Capability<&AnyResource{FungibleToken.Receiver}>

        /// Multiplier used to calculate the amount of sale value transferred to 
        /// royalty receiver. Note - It should be between 0.0 and 1.0 
        /// Ex - If the sale value is x and multiplier is 0.56 then the royalty 
        /// value would be 0.56 * x.
        /// Generally percentage get represented in terms of basis points
        /// in solidity based smart contracts while cadence offers `UFix64` 
        /// that already supports the basis points use case because its 
        /// operations are entirely deterministic integer operations and support 
        /// up to 8 points of precision.
        pub let cut: UFix64

        /// Optional description: This can be the cause of paying the royalty,
        /// the relationship between the `wallet` and the NFT, or anything else
        /// that the owner might want to specify.
        pub let description: String

        init(recepient: Capability<&AnyResource{FungibleToken.Receiver}>, cut: UFix64, description: String) {
            pre {
                cut >= 0.0 && cut <= 1.0 : "Cut value should be in valid range i.e [0,1]"
            }
            self.receiver = recepient
            self.cut = cut
            self.description = description
        }
    }

    /// Wrapper view for multiple Royalty views.
    /// Marketplaces can query this `Royalties` struct from NFTs 
    /// and are expected to pay royalties based on these specifications.
    ///
    pub struct Royalties {

        /// Array that tracks the individual royalties
        access(self) let cutInfos: [Royalty]

        pub init(_ cutInfos: [Royalty]) {
            // Validate that sum of all cut multipliers should not be greater than 1.0
            var totalCut = 0.0
            for royalty in cutInfos {
                totalCut = totalCut + royalty.cut
            }
            assert(totalCut <= 1.0, message: "Sum of cutInfos multipliers should not be greater than 1.0")
            // Assign the cutInfos
            self.cutInfos = cutInfos
        }

        /// Return the cutInfos list
        ///
        /// @return An array containing all the royalties structs
        ///
        pub fun getRoyalties(): [Royalty] {
            return self.cutInfos
        }
    }

    /// Helper to get Royalties in a typesafe way
    ///
    /// @param viewResolver: A reference to the resolver resource
    /// @return A optional Royalties struct
    ///
    pub fun getRoyalties(_ viewResolver: &{Resolver}) : Royalties? {
        if let view = viewResolver.resolveView(Type<Royalties>()) {
            if let v = view as? Royalties {
                return v
            }
        }
        return nil
    }

    /// Get the path that should be used for receiving royalties
    /// This is a path that will eventually be used for a generic switchboard receiver,
    /// hence the name but will only be used for royalties for now.
    ///
    /// @return The PublicPath for the generic FT receiver
    ///
    pub fun getRoyaltyReceiverPublicPath(): PublicPath {
        return /public/GenericFTReceiver
    }

    /// View to represent, a file with an correspoiding mediaType.
    ///
    pub struct Media {

        /// File for the media
        ///
        pub let file: AnyStruct{File}

        /// media-type comes on the form of type/subtype as described here 
        /// https://developer.mozilla.org/en-US/docs/Web/HTTP/Basics_of_HTTP/MIME_types
        ///
        pub let mediaType: String

        init(file: AnyStruct{File}, mediaType: String) {
          self.file=file
          self.mediaType=mediaType
        }
    }

    /// Wrapper view for multiple media views
    ///
    pub struct Medias {

        /// An arbitrary-sized list for any number of Media items
        pub let items: [Media]

        init(_ items: [Media]) {
            self.items = items
        }
    }

    /// Helper to get Medias in a typesafe way
    ///
    /// @param viewResolver: A reference to the resolver resource
    /// @return A optional Medias struct
    ///
    pub fun getMedias(_ viewResolver: &{Resolver}) : Medias? {
        if let view = viewResolver.resolveView(Type<Medias>()) {
            if let v = view as? Medias {
                return v
            }
        }
        return nil
    }

    /// View to represent a license according to https://spdx.org/licenses/
    /// This view can be used if the content of an NFT is licensed.
    ///
    pub struct License {
        pub let spdxIdentifier: String

        init(_ identifier: String) {
            self.spdxIdentifier = identifier
        }
    }

    /// Helper to get License in a typesafe way
    ///
    /// @param viewResolver: A reference to the resolver resource
    /// @return A optional License struct
    ///
    pub fun getLicense(_ viewResolver: &{Resolver}) : License? {
        if let view = viewResolver.resolveView(Type<License>()) {
            if let v = view as? License {
                return v
            }
        }
        return nil
    }

    /// View to expose a URL to this item on an external site.
    /// This can be used by applications like .find and Blocto to direct users 
    /// to the original link for an NFT.
    ///
    pub struct ExternalURL {
        pub let url: String

        init(_ url: String) {
            self.url=url
        }
    }

    /// Helper to get ExternalURL in a typesafe way
    ///
    /// @param viewResolver: A reference to the resolver resource
    /// @return A optional ExternalURL struct
    ///
    pub fun getExternalURL(_ viewResolver: &{Resolver}) : ExternalURL? {
        if let view = viewResolver.resolveView(Type<ExternalURL>()) {
            if let v = view as? ExternalURL {
                return v
            }
        }
        return nil
    }

    /// View to expose the information needed store and retrieve an NFT.
    /// This can be used by applications to setup a NFT collection with proper 
    /// storage and public capabilities.
    ///
    pub struct NFTCollectionData {
        /// Path in storage where this NFT is recommended to be stored.
        pub let storagePath: StoragePath

        /// Public path which must be linked to expose public capabilities of this NFT
        /// including standard NFT interfaces and metadataviews interfaces
        pub let publicPath: PublicPath

        /// Private path which should be linked to expose the provider
        /// capability to withdraw NFTs from the collection holding NFTs
        pub let providerPath: PrivatePath

        /// Public collection type that is expected to provide sufficient read-only access to standard
        /// functions (deposit + getIDs + borrowNFT)
        /// This field is for backwards compatibility with collections that have not used the standard
        /// NonFungibleToken.CollectionPublic interface when setting up collections. For new
        /// collections, this may be set to be equal to the type specified in `publicLinkedType`.
        pub let publicCollection: Type

        /// Type that should be linked at the aforementioned public path. This is normally a
        /// restricted type with many interfaces. Notably the `NFT.CollectionPublic`,
        /// `NFT.Receiver`, and `MetadataViews.ResolverCollection` interfaces are required.
        pub let publicLinkedType: Type

        /// Type that should be linked at the aforementioned private path. This is normally
        /// a restricted type with at a minimum the `NFT.Provider` interface
        pub let providerLinkedType: Type

        /// Function that allows creation of an empty NFT collection that is intended to store
        /// this NFT.
        pub let createEmptyCollection: ((): @NonFungibleToken.Collection)

        init(
            storagePath: StoragePath,
            publicPath: PublicPath,
            providerPath: PrivatePath,
            publicCollection: Type,
            publicLinkedType: Type,
            providerLinkedType: Type,
            createEmptyCollectionFunction: ((): @NonFungibleToken.Collection)
        ) {
            pre {
                publicLinkedType.isSubtype(of: Type<&{NonFungibleToken.CollectionPublic, NonFungibleToken.Receiver, MetadataViews.ResolverCollection}>()): "Public type must include NonFungibleToken.CollectionPublic, NonFungibleToken.Receiver, and MetadataViews.ResolverCollection interfaces."
                providerLinkedType.isSubtype(of: Type<&{NonFungibleToken.Provider, NonFungibleToken.CollectionPublic, MetadataViews.ResolverCollection}>()): "Provider type must include NonFungibleToken.Provider, NonFungibleToken.CollectionPublic, and MetadataViews.ResolverCollection interface."
            }
            self.storagePath=storagePath
            self.publicPath=publicPath
            self.providerPath = providerPath
            self.publicCollection=publicCollection
            self.publicLinkedType=publicLinkedType
            self.providerLinkedType = providerLinkedType
            self.createEmptyCollection=createEmptyCollectionFunction
        }
    }

    /// Helper to get NFTCollectionData in a way that will return an typed Optional
    ///
    /// @param viewResolver: A reference to the resolver resource
    /// @return A optional NFTCollectionData struct
    ///
    pub fun getNFTCollectionData(_ viewResolver: &{Resolver}) : NFTCollectionData? {
        if let view = viewResolver.resolveView(Type<NFTCollectionData>()) {
            if let v = view as? NFTCollectionData {
                return v
            }
        }
        return nil
    }

    /// View to expose the information needed to showcase this NFT's
    /// collection. This can be used by applications to give an overview and 
    /// graphics of the NFT collection this NFT belongs to.
    ///
    pub struct NFTCollectionDisplay {
        // Name that should be used when displaying this NFT collection.
        pub let name: String

        // Description that should be used to give an overview of this collection.
        pub let description: String

        // External link to a URL to view more information about this collection.
        pub let externalURL: ExternalURL

        // Square-sized image to represent this collection.
        pub let squareImage: Media

        // Banner-sized image for this collection, recommended to have a size near 1200x630.
        pub let bannerImage: Media

        // Social links to reach this collection's social homepages.
        // Possible keys may be "instagram", "twitter", "discord", etc.
        pub let socials: {String: ExternalURL}

        init(
            name: String,
            description: String,
            externalURL: ExternalURL,
            squareImage: Media,
            bannerImage: Media,
            socials: {String: ExternalURL}
        ) {
            self.name = name
            self.description = description
            self.externalURL = externalURL
            self.squareImage = squareImage
            self.bannerImage = bannerImage
            self.socials = socials
        }
    }

    /// Helper to get NFTCollectionDisplay in a way that will return a typed 
    /// Optional
    ///
    /// @param viewResolver: A reference to the resolver resource
    /// @return A optional NFTCollection struct
    ///
    pub fun getNFTCollectionDisplay(_ viewResolver: &{Resolver}) : NFTCollectionDisplay? {
        if let view = viewResolver.resolveView(Type<NFTCollectionDisplay>()) {
            if let v = view as? NFTCollectionDisplay {
                return v
            }
        }
        return nil
    }

    /// View to expose rarity information for a single rarity
    /// Note that a rarity needs to have either score or description but it can 
    /// have both
    ///
    pub struct Rarity {
        /// The score of the rarity as a number
        pub let score: UFix64?

        /// The maximum value of score
        pub let max: UFix64?

        /// The description of the rarity as a string.
        ///
        /// This could be Legendary, Epic, Rare, Uncommon, Common or any other string value
        pub let description: String?

        init(score: UFix64?, max: UFix64?, description: String?) {
            if score == nil && description == nil {
                panic("A Rarity needs to set score, description or both")
            }

            self.score = score
            self.max = max
            self.description = description
        }
    }

    /// Helper to get Rarity view in a typesafe way
    ///
    /// @param viewResolver: A reference to the resolver resource
    /// @return A optional Rarity struct
    ///
    pub fun getRarity(_ viewResolver: &{Resolver}) : Rarity? {
        if let view = viewResolver.resolveView(Type<Rarity>()) {
            if let v = view as? Rarity {
                return v
            }
        }
        return nil
    }

    /// View to represent a single field of metadata on an NFT.
    /// This is used to get traits of individual key/value pairs along with some
    /// contextualized data about the trait
    ///
    pub struct Trait {
        // The name of the trait. Like Background, Eyes, Hair, etc.
        pub let name: String

        // The underlying value of the trait, the rest of the fields of a trait provide context to the value.
        pub let value: AnyStruct

        // displayType is used to show some context about what this name and value represent
        // for instance, you could set value to a unix timestamp, and specify displayType as "Date" to tell
        // platforms to consume this trait as a date and not a number
        pub let displayType: String?

        // Rarity can also be used directly on an attribute.
        //
        // This is optional because not all attributes need to contribute to the NFT's rarity.
        pub let rarity: Rarity?

        init(name: String, value: AnyStruct, displayType: String?, rarity: Rarity?) {
            self.name = name
            self.value = value
            self.displayType = displayType
            self.rarity = rarity
        }
    }

    /// Wrapper view to return all the traits on an NFT.
    /// This is used to return traits as individual key/value pairs along with
    /// some contextualized data about each trait.
    pub struct Traits {
        pub let traits: [Trait]

        init(_ traits: [Trait]) {
            self.traits = traits
        }
            
        /// Adds a single Trait to the Traits view
        /// 
        /// @param Trait: The trait struct to be added
        ///
        pub fun addTrait(_ t: Trait) {
            self.traits.append(t)
        }
    }

    /// Helper to get Traits view in a typesafe way
    ///
    /// @param viewResolver: A reference to the resolver resource
    /// @return A optional Traits struct
    ///
    pub fun getTraits(_ viewResolver: &{Resolver}) : Traits? {
        if let view = viewResolver.resolveView(Type<Traits>()) {
            if let v = view as? Traits {
                return v
            }
        }
        return nil
    }

    /// Helper function to easily convert a dictionary to traits. For NFT 
    /// collections that do not need either of the optional values of a Trait, 
    /// this method should suffice to give them an array of valid traits.
    ///
    /// @param dict: The dictionary to be converted to Traits
    /// @param excludedNames: An optional String array specifying the `dict`
    ///         keys that are not wanted to become `Traits`
    /// @return The generated Traits view
    ///
    pub fun dictToTraits(dict: {String: AnyStruct}, excludedNames: [String]?): Traits {
        // Collection owners might not want all the fields in their metadata included.
        // They might want to handle some specially, or they might just not want them included at all.
        if excludedNames != nil {
            for k in excludedNames! {
                dict.remove(key: k)
            }
        }

        let traits: [Trait] = []
        for k in dict.keys {
            let trait = Trait(name: k, value: dict[k]!, displayType: nil, rarity: nil)
            traits.append(trait)
        }

        return Traits(traits)
    }

<<<<<<< HEAD
=======
    /// Rarity information for a single rarity
    //
    /// Note that a rarity needs to have either score or description but it can have both
    pub struct Rarity {
        /// The score of the rarity as a number
        ///
        pub let score: UFix64?

        /// The maximum value of score
        ///
        pub let max: UFix64?

        /// The description of the rarity as a string.
        ///
        /// This could be Legendary, Epic, Rare, Uncommon, Common or any other string value
        pub let description: String?

        init(score: UFix64?, max: UFix64?, description: String?) {
            if score == nil && description == nil {
                panic("A Rarity needs to set score, description or both")
            }

            self.score = score
            self.max = max
            self.description = description
        }
    }

    /// A helper to get Rarity view in a typesafe way
    pub fun getRarity(_ viewResolver: &{Resolver}) : Rarity? {
        if let view = viewResolver.resolveView(Type<Rarity>()) {
            if let v = view as? Rarity {
                return v
            }
        }
        return nil
    }

    pub fun getNFTView(id: UInt64, viewResolver: &{Resolver}) : NFTView {
        let nftView = viewResolver.resolveView(Type<NFTView>())
        if nftView != nil {
            return nftView! as! NFTView
        }

        return NFTView(
            id : id,
            uuid: viewResolver.uuid,
            display: self.getDisplay(viewResolver),
            externalURL : self.getExternalURL(viewResolver),
            collectionData : self.getNFTCollectionData(viewResolver),
            collectionDisplay : self.getNFTCollectionDisplay(viewResolver),
            royalties : self.getRoyalties(viewResolver),
            traits : self.getTraits(viewResolver)
        )
    }
>>>>>>> 2fa64c23

}
 <|MERGE_RESOLUTION|>--- conflicted
+++ resolved
@@ -66,10 +66,16 @@
 
     /// Helper to get an NFT view 
     ///
+    /// @param id: The NFT id
     /// @param viewResolver: A reference to the resolver resource
     /// @return A NFTView struct
     ///
     pub fun getNFTView(id: UInt64, viewResolver: &{Resolver}) : NFTView {
+        let nftView = viewResolver.resolveView(Type<NFTView>())
+        if nftView != nil {
+            return nftView! as! NFTView
+        }
+
         return NFTView(
             id : id,
             uuid: viewResolver.uuid,
@@ -730,64 +736,5 @@
         return Traits(traits)
     }
 
-<<<<<<< HEAD
-=======
-    /// Rarity information for a single rarity
-    //
-    /// Note that a rarity needs to have either score or description but it can have both
-    pub struct Rarity {
-        /// The score of the rarity as a number
-        ///
-        pub let score: UFix64?
-
-        /// The maximum value of score
-        ///
-        pub let max: UFix64?
-
-        /// The description of the rarity as a string.
-        ///
-        /// This could be Legendary, Epic, Rare, Uncommon, Common or any other string value
-        pub let description: String?
-
-        init(score: UFix64?, max: UFix64?, description: String?) {
-            if score == nil && description == nil {
-                panic("A Rarity needs to set score, description or both")
-            }
-
-            self.score = score
-            self.max = max
-            self.description = description
-        }
-    }
-
-    /// A helper to get Rarity view in a typesafe way
-    pub fun getRarity(_ viewResolver: &{Resolver}) : Rarity? {
-        if let view = viewResolver.resolveView(Type<Rarity>()) {
-            if let v = view as? Rarity {
-                return v
-            }
-        }
-        return nil
-    }
-
-    pub fun getNFTView(id: UInt64, viewResolver: &{Resolver}) : NFTView {
-        let nftView = viewResolver.resolveView(Type<NFTView>())
-        if nftView != nil {
-            return nftView! as! NFTView
-        }
-
-        return NFTView(
-            id : id,
-            uuid: viewResolver.uuid,
-            display: self.getDisplay(viewResolver),
-            externalURL : self.getExternalURL(viewResolver),
-            collectionData : self.getNFTCollectionData(viewResolver),
-            collectionDisplay : self.getNFTCollectionDisplay(viewResolver),
-            royalties : self.getRoyalties(viewResolver),
-            traits : self.getTraits(viewResolver)
-        )
-    }
->>>>>>> 2fa64c23
-
 }
  
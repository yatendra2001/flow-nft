--- conflicted
+++ resolved
@@ -10,6 +10,7 @@
 /// metadata types, called views. Each view type represents
 /// a different kind of metadata, such as a creator biography
 /// or a JPEG image file.
+///
 pub contract MetadataViews {
 
     /// Provides access to a set of metadata views. A struct or 
@@ -28,10 +29,8 @@
         pub fun getIDs(): [UInt64]
     }
 
-<<<<<<< HEAD
     /// Basic view that includes the name, description and thumbnail for an 
     /// object. Most objects should implement this view.
-=======
     /// NFTView is a group of views used to give a complete picture of an NFT
     ///
     pub struct NFTView {
@@ -65,9 +64,26 @@
         }
     }
 
+    /// Helper to get an NFT view 
+    ///
+    /// @param viewResolver: A reference to the resolver resource
+    /// @return A NFTView struct
+    ///
+    pub fun getNFTView(id: UInt64, viewResolver: &{Resolver}) : NFTView {
+        return NFTView(
+            id : id,
+            uuid: viewResolver.uuid,
+            display: self.getDisplay(viewResolver),
+            externalURL : self.getExternalURL(viewResolver),
+            collectionData : self.getNFTCollectionData(viewResolver),
+            collectionDisplay : self.getNFTCollectionDisplay(viewResolver),
+            royalties : self.getRoyalties(viewResolver),
+            traits : self.getTraits(viewResolver)
+        )
+    }
+
     /// Display is a basic view that includes the name, description and
     /// thumbnail for an object. Most objects should implement this view.
->>>>>>> 5bae98d5
     ///
     pub struct Display {
 
@@ -721,58 +737,5 @@
         return Traits(traits)
     }
 
-<<<<<<< HEAD
-=======
-    /// Rarity information for a single rarity
-    //
-    /// Note that a rarity needs to have either score or description but it can have both
-    pub struct Rarity {
-        /// The score of the rarity as a number
-        ///
-        pub let score: UFix64?
-
-        /// The maximum value of score
-        ///
-        pub let max: UFix64?
-
-        /// The description of the rarity as a string.
-        ///
-        /// This could be Legendary, Epic, Rare, Uncommon, Common or any other string value
-        pub let description: String?
-
-        init(score: UFix64?, max: UFix64?, description: String?) {
-            if score == nil && description == nil {
-                panic("A Rarity needs to set score, description or both")
-            }
-
-            self.score = score
-            self.max = max
-            self.description = description
-        }
-    }
-
-    /// A helper to get Rarity view in a typesafe way
-    pub fun getRarity(_ viewResolver: &{Resolver}) : Rarity? {
-        if let view = viewResolver.resolveView(Type<Rarity>()) {
-            if let v = view as? Rarity {
-                return v
-            }
-        }
-        return nil
-    }
-
-    pub fun getNFTView(id: UInt64, viewResolver: &{Resolver}) : NFTView {
-        return NFTView(
-            id : id,
-            uuid: viewResolver.uuid,
-            display: self.getDisplay(viewResolver),
-            externalURL : self.getExternalURL(viewResolver),
-            collectionData : self.getNFTCollectionData(viewResolver),
-            collectionDisplay : self.getNFTCollectionDisplay(viewResolver),
-            royalties : self.getRoyalties(viewResolver),
-            traits : self.getTraits(viewResolver)
-        )
-    }
-
->>>>>>> 5bae98d5
+
 }